--- conflicted
+++ resolved
@@ -184,7 +184,7 @@
         {
             return AROON(symbol, period, period, resolution, selector);
         }
-
+        
         /// <summary>
         /// Creates a new AroonOscillator indicator which will compute the AroonUp and AroonDown (as well as the delta)
         /// </summary>
@@ -278,12 +278,8 @@
         /// </summary>
         /// <param name="symbol">The symbol whose MFI we want</param>
         /// <param name="period">The period over which to compute the MFI</param>
-<<<<<<< HEAD
-        /// <param name="resolution">The resolution requested</param>
-=======
-        /// <param name="resolution">The resolution</param>
-        /// <param name="selector">Selects a value from the BaseData to send into the indicator, if null defaults to the Value property of BaseData (x => x.Value)</param>
->>>>>>> 3beb76db
+        /// <param name="resolution">The resolution</param>
+        /// <param name="selector">Selects a value from the BaseData to send into the indicator, if null defaults to the Value property of BaseData (x => x.Value)</param>
         /// <returns>The MoneyFlowIndex indicator for the requested symbol over the specified period</returns>
         public MoneyFlowIndex MFI(string symbol, int period, Resolution? resolution = null, Func<BaseData, TradeBar> selector = null)
         {
@@ -398,12 +394,8 @@
         /// <param name="symbol">The symbol to register against</param>
         /// <param name="indicator">The indicator to receive data from the consolidator</param>
         /// <param name="consolidator">The consolidator to receive raw subscription data</param>
-<<<<<<< HEAD
-        public void RegisterIndicator<T>(string symbol, IndicatorBase<T> indicator, IDataConsolidator consolidator)
-=======
         /// <param name="selector">Selects a value from the BaseData send into the indicator, if null defaults to a cast (x => (T)x)</param>
         public void RegisterIndicator<T>(string symbol, IndicatorBase<T> indicator, IDataConsolidator consolidator, Func<BaseData, T> selector = null) 
->>>>>>> 3beb76db
             where T : BaseData
         {
             // assign default using cast
